--- conflicted
+++ resolved
@@ -14,9 +14,6 @@
 depth_weight: 1e-3
 sigma_zeroinit: True
 random_seed: 28
-<<<<<<< HEAD
-=======
 BARF_start: 0.1
 BARF: True
->>>>>>> 479ffab4
 have_gt_poses: True