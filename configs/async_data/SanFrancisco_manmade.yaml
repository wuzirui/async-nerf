--- conflicted
+++ resolved
@@ -14,9 +14,6 @@
 depth_weight: 5e-3
 sigma_zeroinit: True
 random_seed: 28
-<<<<<<< HEAD
-=======
 BARF: True
 BARF_start: 0.1
->>>>>>> 479ffab4
 have_gt_poses: True